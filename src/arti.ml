(** This module provides the companion implementation to our functional pearl. *)

(** OCaml has built-in syntax for product types (tuples), but not for
    sum types. *)
type ('a, 'b) sum =
| L of 'a
| R of 'b

(** Auxiliary functions on lists *)
let concat_map f li = List.flatten (List.map f li)
let cartesian_product la lb =
  let rec prod acc = function
    | [] -> acc
    | b::lb ->
      let lab = List.rev_map (fun a -> (a, b)) la in
      prod (List.rev_append lab acc) lb
  in prod [] lb

(** {2 Polymorphic sets, implemented as RBT}  *)
module PSet = struct


  (* This code is different from the other implementation of RBT
     below, by intension*)
  module RBT = struct
    type 'a t =
    | Empty
    | Red of 'a t * 'a * 'a t
    | Black of 'a t * 'a * 'a t

    let empty = Empty

    let rec mem compare x = function
      | Empty -> false
      | Red (l,v,r) | Black (l,v,r) ->
	begin
	  match compare x v with
	  | -1 -> mem compare x l
	  | 0 -> true
	  | _ -> mem compare x r
	end

    (* FIXME why are these unused? *)

    (* type color = R | B *)

    (* let color = function *)
    (*   | Red _ -> R *)
    (*   | Empty | Black _ -> B *)

    (* let mk col l v r = match col with *)
    (*   | B -> Black (l, v, r) *)
    (*   | R -> Red (l, v, r) *)

    let blacken = function
      | Red (l,v,r) -> Black (l,v,r)
      | (Empty | Black _) as n -> n

    let balance = function
      | Black ((Red (Red (a, x, b), y, c)
		   | Red (a, x, Red (b, y, c))), z, d)
      | Black (a, x, (Red (Red (b, y, c), z, d)
			 | Red (b, y, Red (c, z, d))))
	-> Red (Black (a, x, b), y, Black (c, z, d))
      | n -> n

    let insert compare x n =
      let rec insert x t = match t with
	| Empty -> Red (Empty, x, Empty)
	| Red (l,v,r) ->
	  begin match compare x v with
	  | -1 -> Red (insert x l,v,r)
	  | 0 -> Red (l,v,r)
	  | _ -> Red (l,v,insert x r)
	  end
	| Black (l,v,r) ->
	  begin match compare x v with
	  | -1 -> balance (Black (insert x l,v,r))
	  | 0 -> Black (l,v,r)
	  | _ -> balance (Black (l,v,insert x r))
	  end
      in blacken (insert x n)

    let rec elements = function
      | Empty -> []
      | Red (l,v,r) | Black (l, v, r) ->
	elements l @ (v::elements r)

    let rec fold_left f acc = function
      | Empty -> acc
      | Red (l,v,r) | Black (l,v,r) ->
	let acc = fold_left f acc l in
	let acc = f acc v in
	fold_left f acc r

    let rec cardinal = function
      | Empty -> 0
      | Red (l,_,r) | Black (l,_,r) -> cardinal l + cardinal r + 1
  end

  (** {2 Wrapping the set with the associated comparison function.}  *)
  type 'a t =
    {
      set: 'a RBT.t;
      compare: 'a -> 'a -> int;
    }

  let create compare = {set= RBT.empty; compare}
  let insert x s = {s with set = RBT.insert s.compare x s.set}
  let mem x s = RBT.mem s.compare x s.set
  let cardinal s = RBT.cardinal s.set
  let elements s = RBT.elements s.set
  let fold_left f acc s  = RBT.fold_left f acc s.set
end


type ident = string

(** Internally, a type descriptor is made up of:
    - a unique identifier
    - a size annotation: the maximum number of elements of this type that we are going to build;
    - an enumeration of the inhabitants of the type
    - a function that generates a new ['a] different from all the
    ['a]s we have constructed so far; this function is only available
    for ground types (e.g.  int)
*)
type 'a ty =
    {
      uid: int;
      size: int;
      ident: string;
      mutable enum: 'a PSet.t;
      fresh: ('a PSet.t -> 'a) option;
    }


(** The GADT [('ty, 'head) negative] describes currified functions of
 * type ['ty] whose return datatype is a positive type ['head]. The
 * words "negative" (for functions) and "positive" (for products
 * and sums) comes from focusing, a point of view that is surprisingly
 * adapted here.
 *
 * - the [Fun] constructor models function types [P -> N], where [P] is
 * a positive type and [N] is negative (functions returned by functions
 * corresponds to currification). The return type of [P -> N], as
 * a currified function, is the return type of [N].
 *
 * - the [Ret] constructor corresponds to the final end of
 * a multi-arrow function type, or to 0-ary functions. It takes
 * a positive datatype (in focusing terms, it is the "shift" that
 * embeds positives into negatives).  *)
type (_, _) negative =
| Fun : 'a positive * ('b, 'c) negative -> ('a -> 'b, 'c) negative
| Ret : 'a positive -> ('a, 'a) negative

(** The GADT ['a positive] describes first-order datatypes (sums,
    products and atomic types) of type ['a].

    Note that there is no embedding of negatives into positives: our
    functions are first-orders and cannot take functions as arguments
    themselves. In logic, this corresponds to the restriction from all
    propositions to Horn Clauses, which have good proof-search
    properties.

    It may be possible to later remove this limitation to the type
    language, but it could be fairly difficult.
*)
and _ positive =
| Ty : 'a ty -> 'a positive
| Sum : 'a positive * 'b positive -> ('a, 'b) sum positive
| Prod : 'a positive  * 'b positive -> ('a * 'b) positive

type elem = Elem : ('a,'b) negative * 'a -> elem
type atom = Atom : 'a ty -> atom

(** {2 The core module of our type descriptors } *)
module Ty = struct

  let gensym: unit -> int =
    let r = ref (-1) in
    fun () -> incr r; !r

  let mem (x: 'a) (s: 'a ty): bool =
    PSet.mem x s.enum

  let cardinal s = PSet.cardinal s.enum

  let equal s1 s2 = s1.uid = s2.uid

  let add (x: 'a) (s: 'a ty): unit =
    s.enum <- PSet.insert x s.enum

  let elements (s: 'a ty): 'a list =
    PSet.elements s.enum
(*
  let merge (s: 'a ty) (l: 'a list) =
    let n = PSet.cardinal s.enum in
    s.enum <- List.fold_left (fun acc x -> PSet.insert x acc) s.enum l;
    n < PSet.cardinal s.enum
*)

  (* ------------------------------------------------------------------------ *)

  (** Functions for creating new ['a t]s. *)

  (** This function allows one to declare a new type descriptor. All the
      * arguments are filled with sensible defaults. *)
  let declare
      ?(cmp=(Pervasives.compare))
      ?(initial=[])
      ?(ident="<abstract>")
      ?fresh
      ()
      : 'a ty =
    {
      enum = List.fold_left (fun acc x -> PSet.insert x acc) (PSet.create cmp) initial;
      uid = gensym ();
      size = 1000;
      fresh;
<<<<<<< HEAD
=======
      constructors = [];
      ident
>>>>>>> 626b0765
    }

  (** This function populates an existing type descriptor who has a
      built-in generator by calling repeatedly the said generator. *)
  let populate n ty =
    match ty.fresh with
    | None -> ()
    | Some fresh ->
      for __ = 0 to n - 1 do
        (add (fresh ty.enum) ty)
      done

  (** Check a property over all the elements of ['a ty] that were
   * generated up to this point. This function returns [Some x] where [x] is an
   * element that fails to satisfy the property, and [None] is no such element
   * exists. *)
  let counter_example msg ty f =
    let l = PSet.elements ty.enum in
    try Some (List.find (fun e -> not (f e)) l)
    with Not_found ->
      Printf.eprintf "[%.12s] Passed %i tests without counter-examples\n" msg (List.length l);
      None


end

(* -------------------------------------------------------------------------- *)

(** {2 Main routines for dealing with our GADT } *)

(** Some constructors for our GADT. *)

let returning ty = Ret (Ty ty)
let (@->) a b = Fun (Ty a,b)
let (+@) a b = Sum (a, b)
let ( *@ ) a b = Prod (a, b)

<<<<<<< HEAD
(** Recursively find the positive head of a negative type *)
let rec codom : type a b. (a,b) negative -> b positive = function
  | Fun (_,fd) -> codom fd
  | Ret ty -> ty

let rec atoms : type a . a positive -> atom list = function
  | Ty ty -> [Atom ty]
  | Sum (ta, tb) -> atoms ta @ atoms tb
  | Prod (ta, tb) -> atoms ta @ atoms tb
=======
(** Recursively find the descriptor that corresponds to the codomain of a
 * function. *)
let rec codom :
type a b. (a,b) fn -> b ty =
    function
      | Fun (_,fd) -> codom fd
      | Constant ty -> ty
;;
>>>>>>> 626b0765

let eq_atom (Atom t1) (Atom t2) = Ty.equal t1 t2

(* -------------------------------------------------------------------------- *)

(** {2 Describing signatures of modules that we wish to test } *)

module Sig :
sig
  type value
  val val_ : ident -> ('a,'b) negative -> 'a -> value
  val populate : value list -> unit
end
  =
struct
  module M = struct
    module HT = Hashtbl.Make(
      struct
	type t = atom
	let uid (Atom ty) = ty.uid
	let hash = uid
	let equal = eq_atom
      end
      )
    type key = atom
    type 'a t = 'a HT.t
    let create () = HT.create 1337
    let clear ht = HT.clear ht
    let add k v ht = HT.add ht k v
    let find k ht = HT.find ht k
    let iter f ht = HT.iter f ht
  end

  type elem_stats = { required : int; produced : int }

  module P = struct
    type property = elem_stats
    let bottom = { required = max_int; produced = 0 }
    let equal p1 p2 = p1.produced = p2.produced
    let is_maximal p = p.produced >= p.required
  end

  module F = Fix.Make(M)(P)

<<<<<<< HEAD
  let in_env env ty =
    ignore (env (Atom ty));
    PSet.elements ty.enum

    (** Now comes the reason for separating positives and negatives in
        two distinct groups: they are used in very different ways to
        produce new elements.
        
        When available, a function of type [a], described as a [(a, b)
        negative], can be applied to deduce new values of type
        [b]. This requires producing known values for its (positive)
        arguments.
    *)
    let rec apply
    : type a b . F.valuation -> (a, b) negative -> a -> b list =
      fun env ty v -> match ty with
        | Ret _p -> [v]
        | Fun (p, n) ->
          produce env p |> concat_map (fun a -> apply env n (v a))

    and produce
    : type a . F.valuation -> a positive -> a list = fun env ->
      function
      | Ty ty -> in_env env ty
      | Prod (pa, pb) ->
        cartesian_product (produce env pa) (produce env pb)
      | Sum (pa, pb) ->
        let la = List.rev_map (fun v -> L v) (produce env pa) in
        let lb = List.rev_map (fun v -> R v) (produce env pb) in
        List.rev_append la lb

  (** A positive datatype can be destructed by pattern-matching to
      discover new values for the atomic types at its leaves. *)
  let rec destruct : type a . a positive -> a -> unit = function
    | Ty ty -> begin fun v -> Ty.add v ty end
    | Prod (ta, tb) ->
      begin fun (a, b) ->
        destruct ta a;
        destruct tb b;
      end
    | Sum (ta, tb) ->
      begin function
        | L a -> destruct ta a
        | R b -> destruct tb b
      end
=======
  module Eval = struct
    (* There are two pitfalls here.

       First, it is completely inefficient to build a list of results
       by evaluating a function and merge them in the codom type
       afterwards. This list is potentially big, and one can run into
       Stack_overflow issues.

       Second, it is tempting to add new elements to the mutable
       enumeration of the types on the fly, but we can run into
       non-termination, as soon as we have a function of type [t -> _
       -> t].

       Therefore, we proceed by building a scaffold (a snapshot of the
       enumeration of the types before evaluating the function), and
       will iterate on this fix snapshot.  *)

    type (_,_) scaffold =
      | Nil : ('a,'a) scaffold
      | Cons: 'a PSet.t * ('b,'c) scaffold -> ('a -> 'b,'c) scaffold

    let rec scaffold:
    type a b. (a,b) fn -> (a,b) scaffold =
	function
	  | Constant _ -> Nil
	  | Fun (ty,fd) -> Cons (ty.enum,(scaffold fd))



    let rec eval :
    type a b. (a,b) scaffold -> a -> b PSet.t -> b PSet.t  =
	fun sd f acc ->
	  match sd with
	    | Nil -> PSet.insert f acc
	    | Cons (s,sd) ->
	      PSet.fold_left (fun acc e -> eval sd (f e) acc) acc s

  end

  let rec touch:
  type a b. F.valuation -> (a,b) fn -> unit = fun env fd ->
    match fd with
      | Constant _ -> ()
      | Fun (ty,fd) ->
	ignore (env (Descr ty));
	touch env fd

  let eval:
  type a b. (a,b) fn -> a -> unit = fun fd f ->
      let sd = Eval.scaffold fd in
      let tgt = codom fd in
      tgt.enum <- Eval.eval sd f tgt.enum

  let populate =
    let eqs : F.variable -> (F.valuation -> F.property) = fun dty env ->
      match dty with
      | Descr ty ->
	begin
	  let c =  Ty.cardinal ty in
	  Printf.eprintf "type %s: %i\n%!" ty.ident c;
	  if ty.size <= c
	  then 				(* full *)
	    c
	  else
	    begin
	      (* use the proper constructors *)
	      List.iter (fun (id,e) ->
		match e with
		| Elem (fd,f) ->
		  (* touch the arguments of the function *)
		  touch env fd;

		  let ty = codom fd in
		  let c1 = Ty.cardinal ty in
		  Printf.eprintf "using %s\t%!" id;
		  eval fd f;
		  Printf.eprintf "found new elements (%i)\n%!" (Ty.cardinal ty - c1)
	      ) ty.constructors;
	      (* use fresh *)
	      Ty.populate 10 ty;
	      Ty.cardinal ty
	    end
	end
    in
    F.lfp eqs
>>>>>>> 626b0765

  let populate sig_ =
    let eqs : F.variable -> (F.valuation -> F.property) =
      fun atom env ->
	(* use the proper constructors *)
	List.iter (fun (_, Elem (fd, f)) ->
	  let pos = codom fd in
          if List.exists (eq_atom atom) (atoms pos) then begin
	    let li = apply env fd f in
            List.iter (destruct pos) li
          end
	) sig_;
	(* use fresh *)
        let (Atom ty) = atom in
	Ty.populate 10 ty;
	{ produced = Ty.cardinal ty;
          required = ty.size }
    in F.lfp eqs

  type value = string * elem

  (** A helper for constructor a signature item. *)
<<<<<<< HEAD
  let val_ id fd f : value = (id, Elem (fd, f))

  (** This is the function that you want to use: take the description
      of a module signature, then use it to generate elements for all
      the types in the module. *)
  let populate (s: value list) =
    let pop = populate s in
    let trigger (_id, Elem (fd, _f)) =
      let popa tom = ignore (pop tom) in
      List.iter popa (atoms (codom fd)) in
    List.iter trigger s
end

=======
  let val_ id fd f : value =
    let tgt = codom fd in
    tgt.constructors <- (id, Elem (fd,f)) :: tgt.constructors;
    let r = Descr tgt in
    Printf.eprintf "declared %s\n%!" id;
    r

  (** This is the function that you want to use: take the description of
      a module signature, then use it to generate elements for all the
      types in the module. *)

  let populate (s: value list) = List.iter (fun dty -> ignore (populate dty)) s
end
>>>>>>> 626b0765
<|MERGE_RESOLUTION|>--- conflicted
+++ resolved
@@ -5,16 +5,6 @@
 type ('a, 'b) sum =
 | L of 'a
 | R of 'b
-
-(** Auxiliary functions on lists *)
-let concat_map f li = List.flatten (List.map f li)
-let cartesian_product la lb =
-  let rec prod acc = function
-    | [] -> acc
-    | b::lb ->
-      let lab = List.rev_map (fun a -> (a, b)) la in
-      prod (List.rev_append lab acc) lb
-  in prod [] lb
 
 (** {2 Polymorphic sets, implemented as RBT}  *)
 module PSet = struct
@@ -39,18 +29,6 @@
 	  | 0 -> true
 	  | _ -> mem compare x r
 	end
-
-    (* FIXME why are these unused? *)
-
-    (* type color = R | B *)
-
-    (* let color = function *)
-    (*   | Red _ -> R *)
-    (*   | Empty | Black _ -> B *)
-
-    (* let mk col l v r = match col with *)
-    (*   | B -> Black (l, v, r) *)
-    (*   | R -> Red (l, v, r) *)
 
     let blacken = function
       | Red (l,v,r) -> Black (l,v,r)
@@ -86,12 +64,20 @@
       | Red (l,v,r) | Black (l, v, r) ->
 	elements l @ (v::elements r)
 
-    let rec fold_left f acc = function
-      | Empty -> acc
+    (* let rec fold_left f acc = function *)
+    (*   | Empty -> acc *)
+    (*   | Red (l,v,r) | Black (l,v,r) -> *)
+    (* 	let acc = fold_left f acc l in *)
+    (* 	let acc = f acc v in *)
+    (* 	fold_left f acc r *)
+
+    let rec iter f = function
+      | Empty -> ()
       | Red (l,v,r) | Black (l,v,r) ->
-	let acc = fold_left f acc l in
-	let acc = f acc v in
-	fold_left f acc r
+	iter f l;
+	f v;
+	iter f r
+
 
     let rec cardinal = function
       | Empty -> 0
@@ -110,9 +96,9 @@
   let mem x s = RBT.mem s.compare x s.set
   let cardinal s = RBT.cardinal s.set
   let elements s = RBT.elements s.set
-  let fold_left f acc s  = RBT.fold_left f acc s.set
+  (* let fold_left f acc s  = RBT.fold_left f acc s.set *)
+  let iter f s = RBT.iter f s.set
 end
-
 
 type ident = string
 
@@ -192,12 +178,6 @@
 
   let elements (s: 'a ty): 'a list =
     PSet.elements s.enum
-(*
-  let merge (s: 'a ty) (l: 'a list) =
-    let n = PSet.cardinal s.enum in
-    s.enum <- List.fold_left (fun acc x -> PSet.insert x acc) s.enum l;
-    n < PSet.cardinal s.enum
-*)
 
   (* ------------------------------------------------------------------------ *)
 
@@ -217,11 +197,7 @@
       uid = gensym ();
       size = 1000;
       fresh;
-<<<<<<< HEAD
-=======
-      constructors = [];
       ident
->>>>>>> 626b0765
     }
 
   (** This function populates an existing type descriptor who has a
@@ -259,7 +235,6 @@
 let (+@) a b = Sum (a, b)
 let ( *@ ) a b = Prod (a, b)
 
-<<<<<<< HEAD
 (** Recursively find the positive head of a negative type *)
 let rec codom : type a b. (a,b) negative -> b positive = function
   | Fun (_,fd) -> codom fd
@@ -269,16 +244,6 @@
   | Ty ty -> [Atom ty]
   | Sum (ta, tb) -> atoms ta @ atoms tb
   | Prod (ta, tb) -> atoms ta @ atoms tb
-=======
-(** Recursively find the descriptor that corresponds to the codomain of a
- * function. *)
-let rec codom :
-type a b. (a,b) fn -> b ty =
-    function
-      | Fun (_,fd) -> codom fd
-      | Constant ty -> ty
-;;
->>>>>>> 626b0765
 
 let eq_atom (Atom t1) (Atom t2) = Ty.equal t1 t2
 
@@ -323,139 +288,101 @@
 
   module F = Fix.Make(M)(P)
 
-<<<<<<< HEAD
-  let in_env env ty =
-    ignore (env (Atom ty));
-    PSet.elements ty.enum
+  module Eval = struct
+
+    type _ set =
+      | Set   : 'a PSet.t -> 'a set
+      | Union   : 'a set * 'b set -> ('a,'b) sum set
+      | Product : 'a set * 'b set -> ('a * 'b) set
+
+    let rec iter:
+    type a.  (a -> unit) -> a set -> unit = fun f s ->
+      begin match s with
+	| Set ps -> PSet.iter f  ps
+	| Union (pa,pb) ->
+	  iter (fun a -> f (L a)) pa;
+	  iter (fun b -> f (R b)) pb;
+	| Product (pa,pb) ->
+	  iter (fun a -> iter (fun b -> f (a,b)) pb) pa
+      end
+
+    type (_,_) scaffold =
+      | Nil : 'a positive -> ('a,'a) scaffold
+      | Cons: 'a set * ('b,'c) scaffold -> ('a -> 'b,'c) scaffold
+
 
     (** Now comes the reason for separating positives and negatives in
-        two distinct groups: they are used in very different ways to
-        produce new elements.
-        
-        When available, a function of type [a], described as a [(a, b)
-        negative], can be applied to deduce new values of type
-        [b]. This requires producing known values for its (positive)
-        arguments.
-    *)
-    let rec apply
-    : type a b . F.valuation -> (a, b) negative -> a -> b list =
-      fun env ty v -> match ty with
-        | Ret _p -> [v]
-        | Fun (p, n) ->
-          produce env p |> concat_map (fun a -> apply env n (v a))
-
-    and produce
-    : type a . F.valuation -> a positive -> a list = fun env ->
+	two distinct groups: they are used in very different ways to
+	produce new elements.
+
+	When available, a function of type [a], described as a [(a, b)
+	negative], can be applied to deduce new values of type
+	[b]. This requires producing known values for its (positive)
+	arguments.
+
+	There are two pitfalls here.
+
+	First, it is completely inefficient to build a list of results
+	by evaluating a function and merge them in the codom type
+	afterwards. This list is potentially big, and one can run into
+	Stack_overflow issues.
+
+	Second, it is tempting to add new elements to the mutable
+	enumeration of the types on the fly, but we can run into
+	non-termination, as soon as we have a function of type [t -> _
+	-> t].
+
+	Therefore, we proceed by building a scaffold (a snapshot of the
+	enumeration of the types before evaluating the function), and
+	will iterate on this fix snapshot.  *)
+
+    let rec scaffold:
+    type a b. F.valuation -> (a,b) negative -> (a,b) scaffold = fun env ->
+	function
+	  | Ret p -> Nil p
+	  | Fun (p,n) -> Cons (produce env p,(scaffold env n))
+    and
+      produce:
+    type a. F.valuation -> a positive -> a set = fun env ->
       function
-      | Ty ty -> in_env env ty
-      | Prod (pa, pb) ->
-        cartesian_product (produce env pa) (produce env pb)
-      | Sum (pa, pb) ->
-        let la = List.rev_map (fun v -> L v) (produce env pa) in
-        let lb = List.rev_map (fun v -> R v) (produce env pb) in
-        List.rev_append la lb
-
-  (** A positive datatype can be destructed by pattern-matching to
-      discover new values for the atomic types at its leaves. *)
-  let rec destruct : type a . a positive -> a -> unit = function
-    | Ty ty -> begin fun v -> Ty.add v ty end
-    | Prod (ta, tb) ->
-      begin fun (a, b) ->
-        destruct ta a;
-        destruct tb b;
-      end
-    | Sum (ta, tb) ->
-      begin function
-        | L a -> destruct ta a
-        | R b -> destruct tb b
-      end
-=======
-  module Eval = struct
-    (* There are two pitfalls here.
-
-       First, it is completely inefficient to build a list of results
-       by evaluating a function and merge them in the codom type
-       afterwards. This list is potentially big, and one can run into
-       Stack_overflow issues.
-
-       Second, it is tempting to add new elements to the mutable
-       enumeration of the types on the fly, but we can run into
-       non-termination, as soon as we have a function of type [t -> _
-       -> t].
-
-       Therefore, we proceed by building a scaffold (a snapshot of the
-       enumeration of the types before evaluating the function), and
-       will iterate on this fix snapshot.  *)
-
-    type (_,_) scaffold =
-      | Nil : ('a,'a) scaffold
-      | Cons: 'a PSet.t * ('b,'c) scaffold -> ('a -> 'b,'c) scaffold
-
-    let rec scaffold:
-    type a b. (a,b) fn -> (a,b) scaffold =
-	function
-	  | Constant _ -> Nil
-	  | Fun (ty,fd) -> Cons (ty.enum,(scaffold fd))
-
-
-
-    let rec eval :
-    type a b. (a,b) scaffold -> a -> b PSet.t -> b PSet.t  =
-	fun sd f acc ->
-	  match sd with
-	    | Nil -> PSet.insert f acc
-	    | Cons (s,sd) ->
-	      PSet.fold_left (fun acc e -> eval sd (f e) acc) acc s
+	| Ty ty ->
+	  ignore (env (Atom ty));
+	  Set (ty.enum)
+	| Prod (pa,pb) ->
+	  Product (produce env pa, produce env pb)
+	| Sum (pa, pb) ->
+	  Union (produce env pa, produce env pb)
+
+    (** A positive datatype can be destructed by pattern-matching to
+	discover new values for the atomic types at its leaves. *)
+    let rec destruct:
+    type a . a positive -> a -> unit = function
+      | Ty ty -> begin fun v -> Ty.add v ty end
+      | Prod (ta, tb) ->
+	begin fun (a, b) ->
+          destruct ta a;
+          destruct tb b;
+	end
+      | Sum (ta, tb) ->
+	begin function
+          | L a -> destruct ta a
+          | R b -> destruct tb b
+	end
+
+    let rec eval:
+    type a b. (a,b) scaffold -> a -> unit = fun sd f ->
+      match sd with
+	| Nil p -> destruct p f
+	| Cons (s,sd) ->
+	  iter (fun e -> eval sd (f e)) s
+
+    let main:
+    type a b. F.valuation -> (a,b) negative -> a -> unit = fun env n f ->
+      let sd = scaffold env n in
+      eval sd f
 
   end
 
-  let rec touch:
-  type a b. F.valuation -> (a,b) fn -> unit = fun env fd ->
-    match fd with
-      | Constant _ -> ()
-      | Fun (ty,fd) ->
-	ignore (env (Descr ty));
-	touch env fd
-
-  let eval:
-  type a b. (a,b) fn -> a -> unit = fun fd f ->
-      let sd = Eval.scaffold fd in
-      let tgt = codom fd in
-      tgt.enum <- Eval.eval sd f tgt.enum
-
-  let populate =
-    let eqs : F.variable -> (F.valuation -> F.property) = fun dty env ->
-      match dty with
-      | Descr ty ->
-	begin
-	  let c =  Ty.cardinal ty in
-	  Printf.eprintf "type %s: %i\n%!" ty.ident c;
-	  if ty.size <= c
-	  then 				(* full *)
-	    c
-	  else
-	    begin
-	      (* use the proper constructors *)
-	      List.iter (fun (id,e) ->
-		match e with
-		| Elem (fd,f) ->
-		  (* touch the arguments of the function *)
-		  touch env fd;
-
-		  let ty = codom fd in
-		  let c1 = Ty.cardinal ty in
-		  Printf.eprintf "using %s\t%!" id;
-		  eval fd f;
-		  Printf.eprintf "found new elements (%i)\n%!" (Ty.cardinal ty - c1)
-	      ) ty.constructors;
-	      (* use fresh *)
-	      Ty.populate 10 ty;
-	      Ty.cardinal ty
-	    end
-	end
-    in
-    F.lfp eqs
->>>>>>> 626b0765
 
   let populate sig_ =
     let eqs : F.variable -> (F.valuation -> F.property) =
@@ -463,10 +390,10 @@
 	(* use the proper constructors *)
 	List.iter (fun (_, Elem (fd, f)) ->
 	  let pos = codom fd in
-          if List.exists (eq_atom atom) (atoms pos) then begin
-	    let li = apply env fd f in
-            List.iter (destruct pos) li
-          end
+          if List.exists (eq_atom atom) (atoms pos) then
+	    begin
+	      Eval.main env fd f
+            end
 	) sig_;
 	(* use fresh *)
         let (Atom ty) = atom in
@@ -475,10 +402,10 @@
           required = ty.size }
     in F.lfp eqs
 
+
   type value = string * elem
 
   (** A helper for constructor a signature item. *)
-<<<<<<< HEAD
   let val_ id fd f : value = (id, Elem (fd, f))
 
   (** This is the function that you want to use: take the description
@@ -490,20 +417,4 @@
       let popa tom = ignore (pop tom) in
       List.iter popa (atoms (codom fd)) in
     List.iter trigger s
-end
-
-=======
-  let val_ id fd f : value =
-    let tgt = codom fd in
-    tgt.constructors <- (id, Elem (fd,f)) :: tgt.constructors;
-    let r = Descr tgt in
-    Printf.eprintf "declared %s\n%!" id;
-    r
-
-  (** This is the function that you want to use: take the description of
-      a module signature, then use it to generate elements for all the
-      types in the module. *)
-
-  let populate (s: value list) = List.iter (fun dty -> ignore (populate dty)) s
-end
->>>>>>> 626b0765
+end